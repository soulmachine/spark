package spark

import java.io._
import java.net._
import java.util.{BitSet, Comparator, Random, Timer, TimerTask, UUID}
import java.util.concurrent.{Executors, ThreadFactory, ThreadPoolExecutor}

import scala.collection.mutable.{ListBuffer, Map, Set}
import scala.io.Source._

@serializable
class BitTorrentBroadcast[T] (@transient var value_ : T, isLocal: Boolean) 
extends Broadcast[T] with Logging {
  
  def value = value_

  BitTorrentBroadcast.synchronized { 
    BitTorrentBroadcast.values.put (uuid, value_) 
  }
   
  @transient var arrayOfBlocks: Array[BroadcastBlock] = null
  @transient var hasBlocksBitVector: BitSet = null
  @transient var numCopiesSent: Array[Int] = null
  @transient var totalBytes = -1
  @transient var totalBlocks = -1
  @transient var hasBlocks = 0

  @transient var listenPortLock = new Object
  @transient var guidePortLock = new Object
  @transient var totalBlocksLock = new Object
  
  @transient var listOfSources = ListBuffer[SourceInfo] ()  

  @transient var serveMR: ServeMultipleRequests = null
  
  // Used only in Master
  @transient var guideMR: GuideMultipleRequests = null
  
  // Used only in Workers
  @transient var ttGuide: TalkToGuide = null

  @transient var rxSpeeds = new SpeedTracker
  @transient var txSpeeds = new SpeedTracker

  @transient var hostAddress = InetAddress.getLocalHost.getHostAddress
  @transient var listenPort = -1    
  @transient var guidePort = -1
  
  @transient var hasCopyInHDFS = false
  @transient var stopBroadcast = false
  
  // Must call this after all the variables have been created/initialized
  if (!isLocal) { 
    sendBroadcast 
  }

  def sendBroadcast (): Unit = {
    logInfo ("Local host address: " + hostAddress)
    
    // Store a persistent copy in HDFS    
    // TODO: Turned OFF for now
    // val out = new ObjectOutputStream (BroadcastCH.openFileForWriting(uuid))
    // out.writeObject (value_)
    // out.close
    // TODO: Fix this at some point  
    hasCopyInHDFS = true

    // Create a variableInfo object and store it in valueInfos
    var variableInfo = blockifyObject (value_, BitTorrentBroadcast.BlockSize)   
    
    // Prepare the value being broadcasted
    // TODO: Refactoring and clean-up required here
    arrayOfBlocks = variableInfo.arrayOfBlocks
    totalBytes = variableInfo.totalBytes
    totalBlocks = variableInfo.totalBlocks
    hasBlocks = variableInfo.totalBlocks
    
    // Guide has all the blocks
    hasBlocksBitVector = new BitSet (totalBlocks)
    hasBlocksBitVector.set (0, totalBlocks)
    
    // Guide still hasn't sent any block
    numCopiesSent = new Array[Int] (totalBlocks)
    
    guideMR = new GuideMultipleRequests
    guideMR.setDaemon (true)
    guideMR.start
    logInfo ("GuideMultipleRequests started...")
    
    // Must always come AFTER guideMR is created
    while (guidePort == -1) { 
      guidePortLock.synchronized {
        guidePortLock.wait 
      }
    }

    serveMR = new ServeMultipleRequests
    serveMR.setDaemon (true)
    serveMR.start
    logInfo ("ServeMultipleRequests started...")

    // Must always come AFTER serveMR is created
    while (listenPort == -1) { 
      listenPortLock.synchronized {
        listenPortLock.wait 
      }
    } 

    // Must always come AFTER listenPort is created
    val masterSource = 
      SourceInfo (hostAddress, listenPort, totalBlocks, totalBytes)
    hasBlocksBitVector.synchronized {
      masterSource.hasBlocksBitVector = hasBlocksBitVector
    }
    
    // In the beginning, this is the only known source to Guide
    listOfSources = listOfSources + masterSource

    // Register with the Tracker
    BitTorrentBroadcast.registerValue (uuid, 
      SourceInfo (hostAddress, guidePort, totalBlocks, totalBytes))
  }
  
  private def readObject (in: ObjectInputStream): Unit = {
    in.defaultReadObject
    BitTorrentBroadcast.synchronized {
      val cachedVal = BitTorrentBroadcast.values.get (uuid)
      
      if (cachedVal != null) {
        value_ = cachedVal.asInstanceOf[T]
      } else {
        // Only the first worker in a node can ever be inside this 'else'
        initializeWorkerVariables
        
        logInfo ("Local host address: " + hostAddress)

        // Start local ServeMultipleRequests thread first
        serveMR = new ServeMultipleRequests
        serveMR.setDaemon (true)
        serveMR.start
        logInfo ("ServeMultipleRequests started...")
        
        val start = System.nanoTime

        val receptionSucceeded = receiveBroadcast (uuid)
        // If does not succeed, then get from HDFS copy
        if (receptionSucceeded) {
          value_ = unBlockifyObject[T]
          BitTorrentBroadcast.values.put (uuid, value_)
        }  else {
          // TODO: This part won't work, cause HDFS writing is turned OFF
          val fileIn = new ObjectInputStream(DfsBroadcast.openFileForReading(uuid))
          value_ = fileIn.readObject.asInstanceOf[T]
          BitTorrentBroadcast.values.put(uuid, value_)
          fileIn.close
        }
        
        val time = (System.nanoTime - start) / 1e9
        logInfo("Reading Broadcasted variable " + uuid + " took " + time + " s")
      }
    }
  }
  
  // Initialize variables in the worker node. Master sends everything as 0/null 
  private def initializeWorkerVariables: Unit = {
    arrayOfBlocks = null
    hasBlocksBitVector = null
    numCopiesSent = null
    totalBytes = -1
    totalBlocks = -1
    hasBlocks = 0
    
    listenPortLock = new Object
    totalBlocksLock = new Object

    serveMR = null
    ttGuide = null

    rxSpeeds = new SpeedTracker
    txSpeeds = new SpeedTracker

    hostAddress = InetAddress.getLocalHost.getHostAddress
    listenPort = -1
    
    listOfSources = ListBuffer[SourceInfo] ()
    
    stopBroadcast = false
  }
  
  private def blockifyObject (obj: T, blockSize: Int): VariableInfo = {
    val baos = new ByteArrayOutputStream
    val oos = new ObjectOutputStream (baos)
    oos.writeObject (obj)
    oos.close
    baos.close
    val byteArray = baos.toByteArray
    val bais = new ByteArrayInputStream (byteArray)
    
    var blockNum = (byteArray.length / blockSize) 
    if (byteArray.length % blockSize != 0) 
      blockNum += 1      
      
    var retVal = new Array[BroadcastBlock] (blockNum)
    var blockID = 0

    for (i <- 0 until (byteArray.length, blockSize)) {
      val thisBlockSize = Math.min (blockSize, byteArray.length - i)
      var tempByteArray = new Array[Byte] (thisBlockSize)
      val hasRead = bais.read (tempByteArray, 0, thisBlockSize)
      
      retVal (blockID) = new BroadcastBlock (blockID, tempByteArray)
      blockID += 1
    } 
    bais.close

    var variableInfo = VariableInfo (retVal, blockNum, byteArray.length)
    variableInfo.hasBlocks = blockNum
    
    return variableInfo
  }  
  
  private def unBlockifyObject[A]: A = {
    var retByteArray = new Array[Byte] (totalBytes)
    for (i <- 0 until totalBlocks) {
      System.arraycopy (arrayOfBlocks(i).byteArray, 0, retByteArray, 
        i * BitTorrentBroadcast.BlockSize, arrayOfBlocks(i).byteArray.length)
    }    
    byteArrayToObject (retByteArray)
  }
  
  private def byteArrayToObject[A] (bytes: Array[Byte]): A = {
    val in = new ObjectInputStream (new ByteArrayInputStream (bytes))
    val retVal = in.readObject.asInstanceOf[A]
    in.close
    return retVal
  }

  private def getLocalSourceInfo: SourceInfo = {
    // Wait till hostName and listenPort are OK
    while (listenPort == -1) { 
      listenPortLock.synchronized {
        listenPortLock.wait 
      }
    } 
    
    // Wait till totalBlocks and totalBytes are OK
    while (totalBlocks == -1) { 
      totalBlocksLock.synchronized {
        totalBlocksLock.wait 
      }
    } 

    var localSourceInfo = SourceInfo (hostAddress, listenPort, totalBlocks, 
      totalBytes)
      
    localSourceInfo.hasBlocks = hasBlocks
    
    hasBlocksBitVector.synchronized {
      localSourceInfo.hasBlocksBitVector = hasBlocksBitVector
    }
    
    return localSourceInfo
  }

  // Add new SourceInfo to the listOfSources. Update if it exists already.
  // TODO: Optimizing just by OR-ing the BitVectors was BAD for performance
  private def addToListOfSources (newSourceInfo: SourceInfo): Unit = {
    listOfSources.synchronized {
      if (listOfSources.contains(newSourceInfo)) { 
        listOfSources = listOfSources - newSourceInfo 
      }
      listOfSources = listOfSources + newSourceInfo
    }         
  }  
  
  private def addToListOfSources (newSourceInfos: ListBuffer[SourceInfo]): Unit = {
    newSourceInfos.foreach { newSourceInfo =>
      addToListOfSources (newSourceInfo)
    }
  }  

  class TalkToGuide (gInfo: SourceInfo)
  extends Thread with Logging {
    override def run: Unit = {

      // Keep exchaning information until all blocks have been received
      while (hasBlocks < totalBlocks) {
        talkOnce
        Thread.sleep (BitTorrentBroadcast.ranGen.nextInt (
          BitTorrentBroadcast.MaxKnockInterval - BitTorrentBroadcast.MinKnockInterval) + 
          BitTorrentBroadcast.MinKnockInterval)
      }

      // Talk one more time to let the Guide know of reception completion
      talkOnce
    }
    
    // Connect to Guide and send this worker's information
    private def talkOnce: Unit = {
      var clientSocketToGuide: Socket = null        
      var oosGuide: ObjectOutputStream = null
      var oisGuide: ObjectInputStream = null

      clientSocketToGuide = new Socket(gInfo.hostAddress, gInfo.listenPort)
      oosGuide = new ObjectOutputStream (clientSocketToGuide.getOutputStream)      
      oosGuide.flush
      oisGuide = new ObjectInputStream (clientSocketToGuide.getInputStream)

      // Send local information
      oosGuide.writeObject(getLocalSourceInfo)
      oosGuide.flush

      // Receive source information from Guide
      var suitableSources = 
        oisGuide.readObject.asInstanceOf[ListBuffer[SourceInfo]]        
      logInfo("Received suitableSources from Master " + suitableSources)
      
      addToListOfSources (suitableSources)
      
      oisGuide.close
      oosGuide.close
      clientSocketToGuide.close
    }
  }
    
  def getGuideInfo (variableUUID: UUID): SourceInfo = {
    var clientSocketToTracker: Socket = null
    var oosTracker: ObjectOutputStream = null
    var oisTracker: ObjectInputStream = null
    
    var gInfo: SourceInfo = SourceInfo ("", SourceInfo.TxOverGoToHDFS, 
      SourceInfo.UnusedParam, SourceInfo.UnusedParam)
    
    var retriesLeft = BitTorrentBroadcast.MaxRetryCount
    do {
      try {  
        // Connect to the tracker to find out GuideInfo
        clientSocketToTracker = 
          new Socket(BitTorrentBroadcast.MasterHostAddress, BitTorrentBroadcast.MasterTrackerPort)  
        oosTracker = 
          new ObjectOutputStream (clientSocketToTracker.getOutputStream)
        oosTracker.flush
        oisTracker = 
          new ObjectInputStream (clientSocketToTracker.getInputStream)
      
        // Send UUID and receive GuideInfo
        oosTracker.writeObject (uuid)
        oosTracker.flush
        gInfo = oisTracker.readObject.asInstanceOf[SourceInfo]
      } catch {
        case e: Exception => { 
          logInfo ("getGuideInfo had a " + e)
        }
      } finally {   
        if (oisTracker != null) { 
          oisTracker.close 
        }
        if (oosTracker != null) {
          oosTracker.close 
        }
        if (clientSocketToTracker != null) { 
          clientSocketToTracker.close 
        }
      }

      Thread.sleep (BitTorrentBroadcast.ranGen.nextInt (
        BitTorrentBroadcast.MaxKnockInterval - BitTorrentBroadcast.MinKnockInterval) + 
        BitTorrentBroadcast.MinKnockInterval)

      retriesLeft -= 1
    } while (retriesLeft > 0 && gInfo.listenPort == SourceInfo.TxNotStartedRetry)

    logInfo ("Got this guidePort from Tracker: " + gInfo.listenPort)
    return gInfo
  }
  
  def receiveBroadcast (variableUUID: UUID): Boolean = {
    val gInfo = getGuideInfo (variableUUID)    
        
    if (gInfo.listenPort == SourceInfo.TxOverGoToHDFS || 
        gInfo.listenPort == SourceInfo.TxNotStartedRetry) { 
      // TODO: SourceInfo.TxNotStartedRetry is not really in use because we go
      // to HDFS anyway when receiveBroadcast returns false
      return false 
    }

    // Wait until hostAddress and listenPort are created by the 
    // ServeMultipleRequests thread
    while (listenPort == -1) { 
      listenPortLock.synchronized {
        listenPortLock.wait 
      }
    }

    // Setup initial states of variables
    totalBlocks = gInfo.totalBlocks
    arrayOfBlocks = new Array[BroadcastBlock] (totalBlocks)
    hasBlocksBitVector = new BitSet (totalBlocks)
    numCopiesSent = new Array[Int] (totalBlocks)
    totalBlocksLock.synchronized {
      totalBlocksLock.notifyAll
    }
    totalBytes = gInfo.totalBytes
      
    // Start ttGuide to periodically talk to the Guide 
    var ttGuide = new TalkToGuide (gInfo)
    ttGuide.setDaemon (true)
    ttGuide.start
    logInfo ("TalkToGuide started...")
    
    // Start pController to run TalkToPeer threads
    var pcController = new PeerChatterController
    pcController.setDaemon (true)
    pcController.start
    logInfo ("PeerChatterController started...")
    
    // TODO: Must fix this. This might never break if broadcast fails. 
    // We should be able to break and send false. Also need to kill threads
    while (hasBlocks < totalBlocks) { 
      Thread.sleep(BitTorrentBroadcast.MaxKnockInterval) 
    }
   
    return true
  }

  class PeerChatterController
  extends Thread with Logging {
    private var peersNowTalking = ListBuffer[SourceInfo] ()
    // TODO: There is a possible bug with blocksInRequestBitVector when a 
    // certain bit is NOT unset upon failure resulting in an infinite loop.
    private var blocksInRequestBitVector = new BitSet (totalBlocks)

    override def run: Unit = {
      var threadPool = 
        Broadcast.newDaemonFixedThreadPool (BitTorrentBroadcast.MaxTxPeers)
      
      while (hasBlocks < totalBlocks) {
        var numThreadsToCreate = 
          Math.min (listOfSources.size, BitTorrentBroadcast.MaxTxPeers) - 
          threadPool.getActiveCount

        while (hasBlocks < totalBlocks && numThreadsToCreate > 0) {
          var peerToTalkTo = pickPeerToTalkTo
          if (peerToTalkTo != null) {
            threadPool.execute (new TalkToPeer (peerToTalkTo))

            // Add to peersNowTalking. Remove in the thread. We have to do this 
            // ASAP, otherwise pickPeerToTalkTo picks the same peer more than once
            peersNowTalking.synchronized { 
              peersNowTalking = peersNowTalking + peerToTalkTo
            }
          }
          
          numThreadsToCreate = numThreadsToCreate - 1
        }
        
        // Sleep for a while before starting some more threads
        Thread.sleep (BitTorrentBroadcast.MinKnockInterval)
      }
      // Shutdown the thread pool      
      threadPool.shutdown
    }
    
    // Right now picking the one that has the most blocks this peer wants
    // Also picking peer randomly if no one has anything interesting
    private def pickPeerToTalkTo: SourceInfo = {
      var curPeer: SourceInfo = null
      var curMax = 0
      
      logInfo ("Picking peers to talk to...")
      
      // Find peers that are not connected right now
      var peersNotInUse = ListBuffer[SourceInfo] ()
      synchronized {
        peersNotInUse = listOfSources -- peersNowTalking
      }
      
      peersNotInUse.foreach { eachSource =>
        var tempHasBlocksBitVector: BitSet = null
        hasBlocksBitVector.synchronized {
          tempHasBlocksBitVector = hasBlocksBitVector.clone.asInstanceOf[BitSet]
        }
        tempHasBlocksBitVector.flip (0, tempHasBlocksBitVector.size)
        tempHasBlocksBitVector.and (eachSource.hasBlocksBitVector)
        
        if (tempHasBlocksBitVector.cardinality > curMax) {
          curPeer = eachSource
          curMax = tempHasBlocksBitVector.cardinality
        }
      }
      
      // Always pick randomly or randomly pick randomly?
      // Now always picking randomly
      if (curPeer == null && peersNotInUse.size > 0) {
        // Pick uniformly the i'th required peer
        var i = BitTorrentBroadcast.ranGen.nextInt (peersNotInUse.size)

        var peerIter = peersNotInUse.iterator        
        curPeer = peerIter.next
        
        while (i > 0) {
          curPeer = peerIter.next
          i = i - 1
        }
      }
      
      if (curPeer != null)
        logInfo ("Peer chosen: " + curPeer + " with " + curPeer.hasBlocksBitVector)
      else
        logInfo ("No peer chosen...")
      
      return curPeer
    }
    
    class TalkToPeer (peerToTalkTo: SourceInfo)
    extends Thread with Logging {
      private var peerSocketToSource: Socket = null
      private var oosSource: ObjectOutputStream = null
      private var oisSource: ObjectInputStream = null

      override def run: Unit = {
        // TODO: There is a possible bug here regarding blocksInRequestBitVector
        var blockToAskFor = -1
      
        // Setup the timeout mechanism
        var timeOutTask = new TimerTask {
          override def run: Unit = {
            cleanUpConnections
          }
        }
        
        var timeOutTimer = new Timer
        timeOutTimer.schedule (timeOutTask, BitTorrentBroadcast.MaxKnockInterval)
        
        logInfo ("TalkToPeer started... => " + peerToTalkTo)
        
        try {
          // Connect to the source
          peerSocketToSource = 
            new Socket (peerToTalkTo.hostAddress, peerToTalkTo.listenPort)        
          oosSource = 
            new ObjectOutputStream (peerSocketToSource.getOutputStream)
          oosSource.flush
          oisSource = 
            new ObjectInputStream (peerSocketToSource.getInputStream)
          
          // Receive latest SourceInfo from peerToTalkTo
          var newPeerToTalkTo = oisSource.readObject.asInstanceOf[SourceInfo]
          // Update listOfSources
          addToListOfSources (newPeerToTalkTo)

          // Turn the timer OFF, if the sender responds before timeout
          timeOutTimer.cancel

          // Send the latest SourceInfo
          oosSource.writeObject(getLocalSourceInfo)
          oosSource.flush
          
          var keepReceiving = true
          
          while (hasBlocks < totalBlocks && keepReceiving) {
            blockToAskFor = 
              pickBlockToRequest (newPeerToTalkTo.hasBlocksBitVector)
            
            // No block to request
            if (blockToAskFor < 0) {
              // Nothing to receive from newPeerToTalkTo
              keepReceiving = false
            } else {
              // Let other thread know that blockToAskFor is being requested
              blocksInRequestBitVector.synchronized {
                blocksInRequestBitVector.set (blockToAskFor)
              }
              
              // Start with sending the blockID
              oosSource.writeObject(blockToAskFor)
              oosSource.flush
              
              // Receive the requested block
              val recvStartTime = System.currentTimeMillis
              val bcBlock = oisSource.readObject.asInstanceOf[BroadcastBlock]
              val receptionTime = (System.currentTimeMillis - recvStartTime)
              
              // Expecting sender to send the block that was asked for
              assert (bcBlock.blockID == blockToAskFor)
              
              logInfo ("Received block: " + bcBlock.blockID + " from " + peerToTalkTo + " in " + receptionTime + " millis.")

              if (!hasBlocksBitVector.get(bcBlock.blockID)) {
                arrayOfBlocks(bcBlock.blockID) = bcBlock
                
                // Update the hasBlocksBitVector first
                hasBlocksBitVector.synchronized {
                  hasBlocksBitVector.set (bcBlock.blockID)
                  hasBlocks += 1
                }
                
                rxSpeeds.addDataPoint (peerToTalkTo, receptionTime)

                // blockToAskFor has arrived. Not in request any more
                // Probably no need to update it though
                blocksInRequestBitVector.synchronized {
                  blocksInRequestBitVector.set (bcBlock.blockID, false)
                }

                // Reset blockToAskFor to -1. Else it will be considered missing
                blockToAskFor = -1
              }              
              
              // Send the latest SourceInfo
              oosSource.writeObject(getLocalSourceInfo)
              oosSource.flush
            }
          }
        } catch {
          // EOFException is expected to happen because sender can break
          // connection due to timeout
          case eofe: java.io.EOFException => { }
          case e: Exception => { 
            logInfo ("TalktoPeer had a " + e)
            // TODO: Remove 'newPeerToTalkTo' from listOfSources
            // We probably should have the following in some form, but not 
            // really here. This exception can happen if the sender just breaks connection
            // listOfSources.synchronized {
              // logInfo ("Exception in TalkToPeer. Removing source: " + peerToTalkTo)
              // listOfSources = listOfSources - peerToTalkTo
            // }
          }
        } finally {
          // blockToAskFor != -1 => there was an exception
          if (blockToAskFor != -1) {
            blocksInRequestBitVector.synchronized {
              blocksInRequestBitVector.set (blockToAskFor, false)
            }
          }
        
          cleanUpConnections
        }
      }
      
      // Right now it picks a block uniformly that this peer does not have
      // TODO: Implement more intelligent block selection policies
      private def pickBlockToRequest (txHasBlocksBitVector: BitSet): Int = {
        var needBlocksBitVector: BitSet = null
        
        // Blocks already present
        hasBlocksBitVector.synchronized {
          needBlocksBitVector = hasBlocksBitVector.clone.asInstanceOf[BitSet]
        }
        
        // Include blocks already in transmission ONLY IF 
        // BitTorrentBroadcast.EndGameFraction has NOT been achieved
        if ((1.0 * hasBlocks / totalBlocks) < BitTorrentBroadcast.EndGameFraction) {
          blocksInRequestBitVector.synchronized {
            needBlocksBitVector.or (blocksInRequestBitVector)
          }
        }

        // Find blocks that are neither here nor in transit
        needBlocksBitVector.flip (0, needBlocksBitVector.size)
        
        // Blocks that should be requested
        needBlocksBitVector.and (txHasBlocksBitVector)
        
        if (needBlocksBitVector.cardinality == 0) {
          return -1
        } else {
          // Pick uniformly the i'th required block
          var i = BitTorrentBroadcast.ranGen.nextInt (needBlocksBitVector.cardinality)
          var pickedBlockIndex = needBlocksBitVector.nextSetBit (0)
          
          while (i > 0) {
            pickedBlockIndex = 
              needBlocksBitVector.nextSetBit (pickedBlockIndex + 1)
            i = i - 1
          }

          return pickedBlockIndex
        }
      }
      
      private def cleanUpConnections: Unit = {
        if (oisSource != null) { 
          oisSource.close 
        }
        if (oosSource != null) { 
          oosSource.close 
        }
        if (peerSocketToSource != null) { 
          peerSocketToSource.close 
        }
        
        // Delete from peersNowTalking
        peersNowTalking.synchronized {
          peersNowTalking = peersNowTalking - peerToTalkTo
        }        
      }
    }  
  }
  
  class GuideMultipleRequests
  extends Thread with Logging {
    // Keep track of sources that have completed reception
    private var setOfCompletedSources = Set[SourceInfo] ()
  
    // Load topology information from file
    private var clusterTopology = readClusterTopology("CLUSTER.TOPO")
  
    override def run: Unit = {
      var threadPool = Broadcast.newDaemonCachedThreadPool
      var serverSocket: ServerSocket = null

      serverSocket = new ServerSocket (0)
      guidePort = serverSocket.getLocalPort
      logInfo ("GuideMultipleRequests => " + serverSocket + " " + guidePort)
      
      guidePortLock.synchronized {
        guidePortLock.notifyAll
      }

      try {
        // Don't stop until there is a copy in HDFS
        while (!stopBroadcast || !hasCopyInHDFS) {
          var clientSocket: Socket = null
          try {
            serverSocket.setSoTimeout (BitTorrentBroadcast.ServerSocketTimeout)
            clientSocket = serverSocket.accept
          } catch {
            case e: Exception => {
              logInfo ("GuideMultipleRequests Timeout.") 
              
              // Stop broadcast if at least one worker has connected and 
              // everyone connected so far are done. Comparing with 
              // listOfSources.size - 1, because it includes the Guide itself
              if (listOfSources.size > 1 && 
                setOfCompletedSources.size == listOfSources.size - 1) {
                stopBroadcast = true
              }
            }
          }
          if (clientSocket != null) {
            logInfo ("Guide: Accepted new client connection:" + clientSocket)
            try {            
              threadPool.execute (new GuideSingleRequest (clientSocket))
            } catch {
              // In failure, close the socket here; else, thread will close it
              case ioe: IOException => {
                clientSocket.close
              }
            }
          }
        }
        
        // Shutdown the thread pool
        threadPool.shutdown

        logInfo ("Sending stopBroadcast notifications...")
        sendStopBroadcastNotifications

        BitTorrentBroadcast.unregisterValue (uuid)
      } finally {
        if (serverSocket != null) {
          logInfo ("GuideMultipleRequests now stopping...")
          serverSocket.close
        }
      }
    }
    
    private def sendStopBroadcastNotifications: Unit = {
      listOfSources.synchronized {
        listOfSources.foreach { sourceInfo => 

          var guideSocketToSource: Socket = null
          var gosSource: ObjectOutputStream = null
          var gisSource: ObjectInputStream = null
        
          try {
            // Connect to the source
            guideSocketToSource =
              new Socket (sourceInfo.hostAddress, sourceInfo.listenPort)
            gosSource =
              new ObjectOutputStream (guideSocketToSource.getOutputStream)
            gosSource.flush
            gisSource =
              new ObjectInputStream (guideSocketToSource.getInputStream)
            
            // Throw away whatever comes in
            gisSource.readObject.asInstanceOf[SourceInfo]

            // Send stopBroadcast signal. listenPort = SourceInfo.StopBroadcast
            gosSource.writeObject(SourceInfo("", SourceInfo.StopBroadcast, 
                SourceInfo.UnusedParam, SourceInfo.UnusedParam))
            gosSource.flush
          } catch {
            case e: Exception => { 
              logInfo ("sendStopBroadcastNotifications had a " + e)
            }
          } finally {
            if (gisSource != null) {
              gisSource.close
            }
            if (gosSource != null) {
              gosSource.close
            }
            if (guideSocketToSource != null) {
              guideSocketToSource.close
            }
          }
        }
      }
    }
    
    // Loads the topology of the cluster from a given file
    // Line i contains the IP addresses of i-th cluster separated by whitespace
    private def readClusterTopology(topoPath: String): ListBuffer[Array[String]] = synchronized {
      var retVal = new ListBuffer[Array[String]]
      for(line <- fromFile(topoPath).getLines) {
        retVal += line.split(" ")
      }
      return retVal
    }
    
    class GuideSingleRequest (val clientSocket: Socket)
    extends Thread with Logging {
      private val oos = new ObjectOutputStream (clientSocket.getOutputStream)
      oos.flush
      private val ois = new ObjectInputStream (clientSocket.getInputStream)

      private var sourceInfo: SourceInfo = null
      private var selectedSources: ListBuffer[SourceInfo] = null
      
      override def run: Unit = {
        try {
          logInfo ("new GuideSingleRequest is running")
          // Connecting worker is sending in its information
          sourceInfo = ois.readObject.asInstanceOf[SourceInfo]
          
          // Select a suitable source and send it back to the worker
          selectedSources = selectSuitableSources (sourceInfo)
          logInfo ("Sending selectedSources:" + selectedSources)
          oos.writeObject (selectedSources)
          oos.flush

          // Add this source to the listOfSources
          addToListOfSources (sourceInfo)
        } catch {
          case e: Exception => { 
            // Assuming exception caused by receiver failure: remove
            if (listOfSources != null) {
              listOfSources.synchronized {
                listOfSources = listOfSources - sourceInfo
              }
            }    
          }
        } finally {
          ois.close
          oos.close
          clientSocket.close
        }
      }
      
      // Randomly select some sources to send back
      private def selectSuitableSources(skipSourceInfo: SourceInfo): ListBuffer[SourceInfo] = {
        var selectedSources = ListBuffer[SourceInfo] ()
        
        // If skipSourceInfo.hasBlocksBitVector has all bits set to 'true'
        // then add skipSourceInfo to setOfCompletedSources. Return blank. 
        if (skipSourceInfo.hasBlocks == totalBlocks) {
          setOfCompletedSources.synchronized {
            setOfCompletedSources += skipSourceInfo
          }
          return selectedSources
        }
        
        // Find out the actual number of sources present in clusters
        var numSourceInClusters = 0
        if (clusterTopology != null) {
          clusterTopology.synchronized {
            clusterTopology.foreach(numSourceInClusters += _.size)
          }
        }
        
        // If we have a cluster topology and everyone has already contacted 
        if (clusterTopology != null && numSourceInClusters <= listOfSources.size) {
          clusterTopology.synchronized {
            // Find the index of the cluster of skipSourceInfo
            val homeIndex = 
              clusterTopology.findIndexOf(_.contains(skipSourceInfo.hostAddress))
            if (homeIndex == -1) {
              throw new SparkException("No cluster has " + skipSourceInfo.hostAddress)
            }
            
<<<<<<< HEAD
            var homeSources = clusterTopology(homeIndex)
            var awaySources = new ListBuffer[String]
            for (i <- 0 until clusterTopology.size) {
              if (i != homeIndex) {
                clusterTopology(i).foreach { awaySources += _ }
=======
            while (picksLeft > 0) {
              var i = -1
              
              do {
                i = BitTorrentBroadcast.ranGen.nextInt (listOfSources.size)
              } while (alreadyPicked.get(i))
              
              var peerIter = listOfSources.iterator        
              var curPeer = peerIter.next

              // Set the BitSet before i is decremented              
              alreadyPicked.set (i)

              while (i > 0) {
                curPeer = peerIter.next
                i = i - 1
>>>>>>> 9b6d4074
              }
            }
            
            // Now decide how many to pick from the homeCluster and how many 
            // from the rest out of BitTorrentBroadcast.MaxPeersInGuideResponse
            // TODO: This part is tricky because the default value for 
            // BitTorrentBroadcast.MaxPeersInGuideResponse is only 4. 
            var pickFromHome = Math.max(
              BitTorrentBroadcast.MaxPeersInGuideResponse / 2, 
              BitTorrentBroadcast.MaxPeersInGuideResponse - 
                clusterTopology.size + 1)
            pickFromHome = Math.min(pickFromHome, homeSources.size)

            var pickFromAway = BitTorrentBroadcast.MaxPeersInGuideResponse - 
              pickFromHome
            pickFromAway = Math.min(pickFromAway, awaySources.size)
              
<<<<<<< HEAD
            listOfSources.synchronized {
              var alreadyPicked = new BitSet(homeSources.size)
              while (pickFromHome > 0) {
                var i = -1                
                do {
                  i = BitTorrentBroadcast.ranGen.nextInt(homeSources.size)
                } while (alreadyPicked.get(i))

                var peerIter = listOfSources.iterator        
                
                var BREAK = false
                var curPeer: SourceInfo = null
                
                while (peerIter.hasNext && !BREAK) {
                  curPeer = peerIter.next
                  if (curPeer.hostAddress == homeSources(i)) {                
                    BREAK = true
                  }
                }
                
                selectedSources = selectedSources + curPeer
                alreadyPicked.set(i)

                pickFromHome -= 1
              }

              alreadyPicked = new BitSet(awaySources.size)
              while (pickFromAway > 0) {
                var i = -1                
                do {
                  i = BitTorrentBroadcast.ranGen.nextInt(awaySources.size)
                } while (alreadyPicked.get(i))

                var peerIter = listOfSources.iterator        
                
                var BREAK = false
                var curPeer: SourceInfo = null
                
                while (peerIter.hasNext && !BREAK) {
                  curPeer = peerIter.next
                  if (curPeer.hostAddress == awaySources(i)) {                
                    BREAK = true
                  }
                }
                
                selectedSources = selectedSources + curPeer
                alreadyPicked.set(i)

                pickFromAway -= 1
              }
            }            
          }
        } else {
          listOfSources.synchronized {
            if (listOfSources.size <= BitTorrentBroadcast.MaxPeersInGuideResponse) {
              selectedSources = listOfSources.clone
            } else {
              var picksLeft = BitTorrentBroadcast.MaxPeersInGuideResponse
              var alreadyPicked = new BitSet (listOfSources.size)
=======
              selectedSources = selectedSources + curPeer
>>>>>>> 9b6d4074
              
              while (picksLeft > 0) {
                var i = -1
                
                do {
                  i = BitTorrentBroadcast.ranGen.nextInt (listOfSources.size)
                } while (alreadyPicked.get(i))
                
                var peerIter = listOfSources.iterator        
                var curPeer = peerIter.next

                // Set the BitSet before i is decremented              
                alreadyPicked.set (i)

                while (i > 0) {
                  curPeer = peerIter.next
                  i = i - 1
                }
                
                selectedSources = selectedSources + curPeer
                
                picksLeft = picksLeft - 1
              }
            }
          }
        }
        
        // Remove the receiving source (if present)
        selectedSources = selectedSources - skipSourceInfo
        
        // Add master's localSourceInfo
        selectedSources = selectedSources + getLocalSourceInfo
        
        return selectedSources
      }
    }    
  }

  class ServeMultipleRequests
  extends Thread with Logging {
    // Server at most BitTorrentBroadcast.MaxRxPeers peers
    var threadPool = 
      Broadcast.newDaemonFixedThreadPool(BitTorrentBroadcast.MaxRxPeers)

    override def run: Unit = {
      var serverSocket = new ServerSocket (0) 
      listenPort = serverSocket.getLocalPort

      logInfo ("ServeMultipleRequests started with " + serverSocket)
      
      listenPortLock.synchronized {
        listenPortLock.notifyAll
      }
            
      try {
        while (!stopBroadcast) {
          var clientSocket: Socket = null
          try {
            serverSocket.setSoTimeout (BitTorrentBroadcast.ServerSocketTimeout)
            clientSocket = serverSocket.accept
          } catch {
            case e: Exception => { 
              logInfo ("ServeMultipleRequests Timeout.") 
            }
          }
          if (clientSocket != null) {
            logInfo ("Serve: Accepted new client connection:" + clientSocket)
            try {            
              threadPool.execute (new ServeSingleRequest (clientSocket))
            } catch {
              // In failure, close socket here; else, the thread will close it
              case ioe: IOException => {                
                clientSocket.close
              }
            }
          }
        }
      } finally {
        if (serverSocket != null) {
          logInfo ("ServeMultipleRequests now stopping...") 
          serverSocket.close 
        }
      }    
      // Shutdown the thread pool  
      threadPool.shutdown
    }
    
    class ServeSingleRequest (val clientSocket: Socket)
    extends Thread with Logging {
      private val oos = new ObjectOutputStream (clientSocket.getOutputStream)
      oos.flush
      private val ois = new ObjectInputStream (clientSocket.getInputStream)

      logInfo ("new ServeSingleRequest is running")
      
      override def run: Unit  = {
        try {
          // Send latest local SourceInfo to the receiver
          // In the case of receiver timeout and connection close, this will 
          // throw a java.net.SocketException: Broken pipe
          oos.writeObject(getLocalSourceInfo)
          oos.flush
          
          // Receive latest SourceInfo from the receiver
          var rxSourceInfo = ois.readObject.asInstanceOf[SourceInfo]
          // logInfo("rxSourceInfo: " + rxSourceInfo + " with " + rxSourceInfo.hasBlocksBitVector)
          
          if (rxSourceInfo.listenPort == SourceInfo.StopBroadcast) {
            stopBroadcast = true
          } else {
            // Carry on
            addToListOfSources (rxSourceInfo)
          }
          
          val startTime = System.currentTimeMillis
          var curTime = startTime
          var keepSending = true
          var numBlocksToSend = BitTorrentBroadcast.MaxChatBlocks
          
          while (!stopBroadcast && keepSending &&  numBlocksToSend > 0) {
            // Receive which block to send
            val blockToSend = ois.readObject.asInstanceOf[Int]
            
            // Send the block
            sendBlock (blockToSend)
            rxSourceInfo.hasBlocksBitVector.set (blockToSend)
            
            numBlocksToSend = numBlocksToSend - 1
            
            // Receive latest SourceInfo from the receiver
            rxSourceInfo = ois.readObject.asInstanceOf[SourceInfo]
            // logInfo("rxSourceInfo: " + rxSourceInfo + " with " + rxSourceInfo.hasBlocksBitVector)
            addToListOfSources (rxSourceInfo)

            curTime = System.currentTimeMillis
            // Revoke sending only if there is anyone waiting in the queue
            if (curTime - startTime >= BitTorrentBroadcast.MaxChatTime && 
                threadPool.getQueue.size > 0) {
              keepSending = false
            }
          }
        } catch {
          // If something went wrong, e.g., the worker at the other end died etc.
          // then close everything up
          // Exception can happen if the receiver stops receiving
          case e: Exception => { 
            logInfo ("ServeSingleRequest had a " + e)
          }
        } finally {
          logInfo ("ServeSingleRequest is closing streams and sockets")
          ois.close
          // TODO: The following line causes a "java.net.SocketException: Socket closed" 
          oos.close
          clientSocket.close
        }
      }
      
      private def sendBlock (blockToSend: Int): Unit = {
        try {
          oos.writeObject (arrayOfBlocks(blockToSend))
          oos.flush
        } catch { 
          case e: Exception => { 
            logInfo ("sendBlock had a " + e)
          }
        }
        logInfo ("Sent block: " + blockToSend + " to " + clientSocket)
      }
    } 
  }  
}

class BitTorrentBroadcastFactory 
extends BroadcastFactory {
  def initialize (isMaster: Boolean) = BitTorrentBroadcast.initialize (isMaster)
  def newBroadcast[T] (value_ : T, isLocal: Boolean) = 
    new BitTorrentBroadcast[T] (value_, isLocal)
}

private object BitTorrentBroadcast
extends Logging {
  val values = Cache.newKeySpace()

  var valueToGuideMap = Map[UUID, SourceInfo] ()
  
  // Random number generator
  var ranGen = new Random

  private var initialized = false
  private var isMaster_ = false

  private var MasterHostAddress_ = InetAddress.getLocalHost.getHostAddress
  private var MasterTrackerPort_ : Int = 11111
  private var BlockSize_ : Int = 4096 * 1024
  private var MaxRetryCount_ : Int = 2
  
  private var TrackerSocketTimeout_ : Int = 50000
  private var ServerSocketTimeout_ : Int = 10000
 
  private var trackMV: TrackMultipleValues = null

  // A peer syncs back to Guide after waiting randomly within following limits
  // Also used thoughout the code for small and large waits/timeouts
  private var MinKnockInterval_ = 500
  private var MaxKnockInterval_ = 999
  
  private var MaxPeersInGuideResponse_ = 4
  
  // Maximum number of receiving and sending threads of a peer
  private var MaxRxPeers_ = 4
  private var MaxTxPeers_ = 4
  
  // Peers can char at most this milliseconds or transfer this number of blocks
  private var MaxChatTime_ = 500
  private var MaxChatBlocks_ = 1024
  
  // Fraction of blocks to receive before entering the end game
  private var EndGameFraction_ = 0.95
  

  def initialize (isMaster__ : Boolean): Unit = {
    synchronized {
      if (!initialized) {
        MasterHostAddress_ = 
          System.getProperty ("spark.broadcast.masterHostAddress", "127.0.0.1")
        MasterTrackerPort_ = 
          System.getProperty ("spark.broadcast.masterTrackerPort", "11111").toInt
        BlockSize_ = 
          System.getProperty ("spark.broadcast.blockSize", "4096").toInt * 1024
        MaxRetryCount_ = 
          System.getProperty ("spark.broadcast.maxRetryCount", "2").toInt          

        TrackerSocketTimeout_ = 
          System.getProperty ("spark.broadcast.trackerSocketTimeout", "50000").toInt
        ServerSocketTimeout_ = 
          System.getProperty ("spark.broadcast.serverSocketTimeout", "10000").toInt

        MinKnockInterval_ = 
          System.getProperty ("spark.broadcast.minKnockInterval", "500").toInt
        MaxKnockInterval_ = 
          System.getProperty ("spark.broadcast.maxKnockInterval", "999").toInt

        MaxPeersInGuideResponse_ = 
          System.getProperty ("spark.broadcast.maxPeersInGuideResponse", "4").toInt

        MaxRxPeers_ = 
          System.getProperty ("spark.broadcast.maxRxPeers", "4").toInt
        MaxTxPeers_ = 
          System.getProperty ("spark.broadcast.maxTxPeers", "4").toInt

        MaxChatTime_ = 
          System.getProperty ("spark.broadcast.maxChatTime", "500").toInt
        MaxChatBlocks_ = 
          System.getProperty ("spark.broadcast.maxChatBlocks", "1024").toInt        

        EndGameFraction_ = 
          System.getProperty ("spark.broadcast.endGameFraction", "0.95").toDouble

        isMaster_ = isMaster__        
                  
        if (isMaster) {
          trackMV = new TrackMultipleValues
          trackMV.setDaemon (true)
          trackMV.start
          // TODO: Logging the following line makes the Spark framework ID not 
          // getting logged, cause it calls logInfo before log4j is initialized
          // logInfo ("TrackMultipleValues started...")         
        }
        
        // Initialize DfsBroadcast to be used for broadcast variable persistence
        DfsBroadcast.initialize
        
        initialized = true
      }
    }
  }
   
  def MasterHostAddress = MasterHostAddress_
  def MasterTrackerPort = MasterTrackerPort_
  def BlockSize = BlockSize_
  def MaxRetryCount = MaxRetryCount_

  def TrackerSocketTimeout = TrackerSocketTimeout_
  def ServerSocketTimeout = ServerSocketTimeout_

  def isMaster = isMaster_ 
  
  def MinKnockInterval = MinKnockInterval_
  def MaxKnockInterval = MaxKnockInterval_
  
  def MaxPeersInGuideResponse = MaxPeersInGuideResponse_
  
  def MaxRxPeers = MaxRxPeers_
  def MaxTxPeers = MaxTxPeers_   
  
  def MaxChatTime = MaxChatTime_
  def MaxChatBlocks = MaxChatBlocks_
  
  def EndGameFraction = EndGameFraction_
  
  def registerValue (uuid: UUID, gInfo: SourceInfo): Unit = {
    valueToGuideMap.synchronized {    
      valueToGuideMap += (uuid -> gInfo)
      logInfo ("New value registered with the Tracker " + valueToGuideMap)             
    }
  }
  
  def unregisterValue (uuid: UUID): Unit = {
    valueToGuideMap.synchronized {
      valueToGuideMap (uuid) = SourceInfo ("", SourceInfo.TxOverGoToHDFS, 
        SourceInfo.UnusedParam, SourceInfo.UnusedParam)
      logInfo ("Value unregistered from the Tracker " + valueToGuideMap)
    }
  }

  class TrackMultipleValues
  extends Thread with Logging {
    override def run: Unit = {
      var threadPool = Broadcast.newDaemonCachedThreadPool
      var serverSocket: ServerSocket = null
      
      serverSocket = new ServerSocket (BitTorrentBroadcast.MasterTrackerPort)
      logInfo ("TrackMultipleValues" + serverSocket)
      
      try {
        while (true) {
          var clientSocket: Socket = null
          try {
            serverSocket.setSoTimeout (TrackerSocketTimeout)
            clientSocket = serverSocket.accept
          } catch {
            case e: Exception => {
              logInfo ("TrackMultipleValues Timeout. Stopping listening...") 
            }
          }

          if (clientSocket != null) {
            try {
              threadPool.execute (new Thread {
                override def run: Unit = {
                  val oos = new ObjectOutputStream (clientSocket.getOutputStream)
                  oos.flush
                  val ois = new ObjectInputStream (clientSocket.getInputStream)
                  try {
                    val uuid = ois.readObject.asInstanceOf[UUID]
                    var gInfo =
                      if (valueToGuideMap.contains (uuid)) {
                        valueToGuideMap (uuid)
                      } else SourceInfo ("", SourceInfo.TxNotStartedRetry,
                          SourceInfo.UnusedParam, SourceInfo.UnusedParam)
                    logInfo ("TrackMultipleValues: Got new request: " + clientSocket + " for " + uuid + " : " + gInfo.listenPort)
                    oos.writeObject (gInfo)
                  } catch {
                    case e: Exception => { 
                      logInfo ("TrackMultipleValues had a " + e)
                    }
                  } finally {
                    ois.close
                    oos.close
                    clientSocket.close
                  }
                }
              })
            } catch {
              // In failure, close socket here; else, client thread will close
              case ioe: IOException => {
                clientSocket.close
              }
            }
          }
        }
      } finally {
        serverSocket.close
      }
      // Shutdown the thread pool
      threadPool.shutdown
    }
  }
}<|MERGE_RESOLUTION|>--- conflicted
+++ resolved
@@ -890,30 +890,11 @@
               throw new SparkException("No cluster has " + skipSourceInfo.hostAddress)
             }
             
-<<<<<<< HEAD
             var homeSources = clusterTopology(homeIndex)
             var awaySources = new ListBuffer[String]
             for (i <- 0 until clusterTopology.size) {
               if (i != homeIndex) {
                 clusterTopology(i).foreach { awaySources += _ }
-=======
-            while (picksLeft > 0) {
-              var i = -1
-              
-              do {
-                i = BitTorrentBroadcast.ranGen.nextInt (listOfSources.size)
-              } while (alreadyPicked.get(i))
-              
-              var peerIter = listOfSources.iterator        
-              var curPeer = peerIter.next
-
-              // Set the BitSet before i is decremented              
-              alreadyPicked.set (i)
-
-              while (i > 0) {
-                curPeer = peerIter.next
-                i = i - 1
->>>>>>> 9b6d4074
               }
             }
             
@@ -931,7 +912,6 @@
               pickFromHome
             pickFromAway = Math.min(pickFromAway, awaySources.size)
               
-<<<<<<< HEAD
             listOfSources.synchronized {
               var alreadyPicked = new BitSet(homeSources.size)
               while (pickFromHome > 0) {
@@ -991,9 +971,6 @@
             } else {
               var picksLeft = BitTorrentBroadcast.MaxPeersInGuideResponse
               var alreadyPicked = new BitSet (listOfSources.size)
-=======
-              selectedSources = selectedSources + curPeer
->>>>>>> 9b6d4074
               
               while (picksLeft > 0) {
                 var i = -1
